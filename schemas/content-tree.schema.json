{
    "$schema": "http://json-schema.org/draft-07/schema#",
    "additionalProperties": false,
    "definitions": {
        "ContentTree.full.BigNumber": {
            "additionalProperties": false,
            "properties": {
                "data": {},
                "description": {
                    "type": "string"
                },
                "number": {
                    "type": "string"
                },
                "type": {
                    "const": "big-number",
                    "type": "string"
                }
            },
            "required": [
                "description",
                "number",
                "type"
            ],
            "type": "object"
        },
        "ContentTree.full.Blockquote": {
            "additionalProperties": false,
            "properties": {
                "children": {
                    "items": {
                        "anyOf": [
                            {
                                "$ref": "#/definitions/ContentTree.full.Paragraph"
                            },
                            {
                                "$ref": "#/definitions/ContentTree.full.Text"
                            },
                            {
                                "$ref": "#/definitions/ContentTree.full.Break"
                            },
                            {
                                "$ref": "#/definitions/ContentTree.full.Strong"
                            },
                            {
                                "$ref": "#/definitions/ContentTree.full.Emphasis"
                            },
                            {
                                "$ref": "#/definitions/ContentTree.full.Strikethrough"
                            },
                            {
                                "$ref": "#/definitions/ContentTree.full.Link"
                            }
                        ]
                    },
                    "type": "array"
                },
                "data": {},
                "type": {
                    "const": "blockquote",
                    "type": "string"
                }
            },
            "required": [
                "children",
                "type"
            ],
            "type": "object"
        },
        "ContentTree.full.Body": {
            "additionalProperties": false,
            "properties": {
                "children": {
                    "items": {
                        "$ref": "#/definitions/ContentTree.full.BodyBlock"
                    },
                    "type": "array"
                },
                "data": {},
                "type": {
                    "const": "body",
                    "type": "string"
                },
                "version": {
                    "type": "number"
                }
            },
            "required": [
                "children",
                "type",
                "version"
            ],
            "type": "object"
        },
        "ContentTree.full.BodyBlock": {
            "anyOf": [
                {
                    "$ref": "#/definitions/ContentTree.full.Paragraph"
                },
                {
                    "$ref": "#/definitions/ContentTree.full.Heading"
                },
                {
                    "$ref": "#/definitions/ContentTree.full.ImageSet"
                },
                {
                    "$ref": "#/definitions/ContentTree.full.Flourish"
                },
                {
                    "$ref": "#/definitions/ContentTree.full.BigNumber"
                },
                {
                    "$ref": "#/definitions/ContentTree.full.CustomCodeComponent"
                },
                {
                    "$ref": "#/definitions/ContentTree.full.Layout"
                },
                {
                    "$ref": "#/definitions/ContentTree.full.List"
                },
                {
                    "$ref": "#/definitions/ContentTree.full.Blockquote"
                },
                {
                    "$ref": "#/definitions/ContentTree.full.Pullquote"
                },
                {
                    "$ref": "#/definitions/ContentTree.full.ScrollyBlock"
                },
                {
                    "$ref": "#/definitions/ContentTree.full.ThematicBreak"
                },
                {
                    "$ref": "#/definitions/ContentTree.full.Table"
                },
                {
                    "$ref": "#/definitions/ContentTree.full.Recommended"
                },
                {
                    "$ref": "#/definitions/ContentTree.full.Tweet"
                },
                {
                    "$ref": "#/definitions/ContentTree.full.Video"
                },
                {
                    "$ref": "#/definitions/ContentTree.full.YoutubeVideo"
                },
                {
                    "$ref": "#/definitions/ContentTree.full.Text"
                },
                {
                    "$ref": "#/definitions/ContentTree.full.Gallery"
                }
            ]
        },
        "ContentTree.full.Break": {
            "additionalProperties": false,
            "properties": {
                "data": {},
                "type": {
                    "const": "break",
                    "type": "string"
                }
            },
            "required": [
                "type"
            ],
            "type": "object"
        },
        "ContentTree.full.CustomCodeComponent": {
            "additionalProperties": false,
            "properties": {
                "attributes": {
                    "additionalProperties": {
                        "type": [
                            "string",
                            "boolean"
                        ]
                    },
                    "description": "Configuration data to be passed to the component.",
                    "type": "object"
                },
                "attributesLastModified": {
                    "description": "Last date-time when the attributes for this block were modified, in ISO-8601 format.",
                    "type": "string"
                },
                "data": {},
                "id": {
                    "description": "Id taken from the CAPI url",
                    "type": "string"
                },
                "layoutWidth": {
                    "$ref": "#/definitions/ContentTree.full.LayoutWidth",
                    "description": "How the component should be presented in the article page according to the column layout system"
                },
                "path": {
                    "description": "Repository for the code of the component in the format \"[github org]/[github repo]/[component name]\".",
                    "type": "string"
                },
                "type": {
                    "const": "custom-code-component",
                    "description": "Component type",
                    "type": "string"
                },
                "versionRange": {
                    "description": "Semantic version of the code of the component, e.g. \"^0.3.5\".",
                    "type": "string"
                }
            },
            "required": [
                "attributes",
                "attributesLastModified",
                "id",
                "layoutWidth",
                "path",
                "type",
                "versionRange"
            ],
            "type": "object"
        },
        "ContentTree.full.Emphasis": {
            "additionalProperties": false,
            "properties": {
                "children": {
                    "items": {
                        "$ref": "#/definitions/ContentTree.full.Phrasing"
                    },
                    "type": "array"
                },
                "data": {},
                "type": {
                    "const": "emphasis",
                    "type": "string"
                }
            },
            "required": [
                "children",
                "type"
            ],
            "type": "object"
        },
        "ContentTree.full.Flourish": {
            "additionalProperties": false,
            "properties": {
                "data": {},
                "description": {
                    "type": "string"
                },
                "fallbackImage": {
                    "additionalProperties": false,
                    "properties": {
                        "format": {
                            "enum": [
                                "desktop",
                                "mobile",
                                "square",
                                "square-ftedit",
                                "standard",
                                "standard-inline",
                                "wide"
                            ],
                            "type": "string"
                        },
                        "height": {
                            "type": "number"
                        },
                        "id": {
                            "type": "string"
                        },
                        "sourceSet": {
                            "items": {
                                "additionalProperties": false,
                                "properties": {
                                    "dpr": {
                                        "type": "number"
                                    },
                                    "url": {
                                        "type": "string"
                                    },
                                    "width": {
                                        "type": "number"
                                    }
                                },
                                "required": [
                                    "dpr",
                                    "url",
                                    "width"
                                ],
                                "type": "object"
                            },
                            "type": "array"
                        },
                        "url": {
                            "type": "string"
                        },
                        "width": {
                            "type": "number"
                        }
                    },
                    "required": [
                        "format",
                        "height",
                        "id",
                        "url",
                        "width"
                    ],
                    "type": "object"
                },
                "flourishType": {
                    "type": "string"
                },
                "fragmentIdentifier": {
                    "type": "string"
                },
                "id": {
                    "type": "string"
                },
                "layoutWidth": {
                    "$ref": "#/definitions/ContentTree.full.FlourishLayoutWidth"
                },
                "timestamp": {
                    "type": "string"
                },
                "type": {
                    "const": "flourish",
                    "type": "string"
                }
            },
            "required": [
                "flourishType",
                "id",
                "layoutWidth",
                "type"
            ],
            "type": "object"
        },
<<<<<<< HEAD
        "ContentTree.full.Gallery": {
            "additionalProperties": false,
            "properties": {
                "autoPlay": {
                    "default": false,
                    "description": "autoplay the gallery",
                    "type": "boolean"
                },
                "data": {},
                "galleryDescription": {
                    "default": "default text for the source field",
                    "description": "gallery description",
                    "type": "string"
                },
                "galleryItems": {
                    "description": "each gallery item",
                    "items": [
                        {
                            "additionalProperties": false,
                            "properties": {
                                "firstImage": {
                                    "default": false,
                                    "description": "this is the first Image",
                                    "type": "boolean"
                                },
                                "imageDescription": {
                                    "description": "image description",
                                    "type": "string"
                                },
                                "imageLink": {
                                    "const": "text",
                                    "description": "link for the image",
                                    "type": "string"
                                },
                                "picture": {
                                    "additionalProperties": false,
                                    "description": "select or upload image",
                                    "properties": {
                                        "format": {
                                            "enum": [
                                                "desktop",
                                                "mobile",
                                                "square",
                                                "square-ftedit",
                                                "standard",
                                                "standard-inline",
                                                "wide"
                                            ],
                                            "type": "string"
                                        },
                                        "height": {
                                            "type": "number"
                                        },
                                        "id": {
                                            "type": "string"
                                        },
                                        "sourceSet": {
                                            "items": {
                                                "additionalProperties": false,
                                                "properties": {
                                                    "dpr": {
                                                        "type": "number"
                                                    },
                                                    "url": {
                                                        "type": "string"
                                                    },
                                                    "width": {
                                                        "type": "number"
                                                    }
                                                },
                                                "required": [
                                                    "dpr",
                                                    "url",
                                                    "width"
                                                ],
                                                "type": "object"
                                            },
                                            "type": "array"
                                        },
                                        "url": {
                                            "type": "string"
                                        },
                                        "width": {
                                            "type": "number"
                                        }
                                    },
                                    "required": [
                                        "format",
                                        "height",
                                        "id",
                                        "url",
                                        "width"
                                    ],
                                    "type": "object"
                                }
                            },
                            "required": [
                                "firstImage"
                            ],
                            "type": "object"
                        }
                    ],
                    "maxItems": 1,
                    "minItems": 1,
                    "type": "array"
                },
                "type": {
                    "const": "Gallery",
                    "type": "string"
                }
            },
            "required": [
                "galleryItems",
                "type"
            ],
            "sparkGenerateStoryblock": true,
            "type": "object"
=======
        "ContentTree.full.FlourishLayoutWidth": {
            "enum": [
                "full-grid",
                "in-line"
            ],
            "type": "string"
>>>>>>> b71779d8
        },
        "ContentTree.full.Heading": {
            "additionalProperties": false,
            "properties": {
                "children": {
                    "items": {
                        "$ref": "#/definitions/ContentTree.full.Text"
                    },
                    "type": "array"
                },
                "data": {},
                "fragmentIdentifier": {
                    "type": "string"
                },
                "level": {
                    "enum": [
                        "chapter",
                        "label",
                        "subheading"
                    ],
                    "type": "string"
                },
                "type": {
                    "const": "heading",
                    "type": "string"
                }
            },
            "required": [
                "children",
                "level",
                "type"
            ],
            "type": "object"
        },
        "ContentTree.full.ImageSet": {
            "additionalProperties": false,
            "properties": {
                "data": {},
                "fragmentIdentifier": {
                    "type": "string"
                },
                "id": {
                    "type": "string"
                },
                "picture": {
                    "additionalProperties": false,
                    "properties": {
                        "alt": {
                            "type": "string"
                        },
                        "caption": {
                            "type": "string"
                        },
                        "credit": {
                            "type": "string"
                        },
                        "fallbackImage": {
                            "additionalProperties": false,
                            "properties": {
                                "format": {
                                    "enum": [
                                        "desktop",
                                        "mobile",
                                        "square",
                                        "square-ftedit",
                                        "standard",
                                        "standard-inline",
                                        "wide"
                                    ],
                                    "type": "string"
                                },
                                "height": {
                                    "type": "number"
                                },
                                "id": {
                                    "type": "string"
                                },
                                "sourceSet": {
                                    "items": {
                                        "additionalProperties": false,
                                        "properties": {
                                            "dpr": {
                                                "type": "number"
                                            },
                                            "url": {
                                                "type": "string"
                                            },
                                            "width": {
                                                "type": "number"
                                            }
                                        },
                                        "required": [
                                            "dpr",
                                            "url",
                                            "width"
                                        ],
                                        "type": "object"
                                    },
                                    "type": "array"
                                },
                                "url": {
                                    "type": "string"
                                },
                                "width": {
                                    "type": "number"
                                }
                            },
                            "required": [
                                "format",
                                "height",
                                "id",
                                "url",
                                "width"
                            ],
                            "type": "object"
                        },
                        "imageType": {
                            "enum": [
                                "graphic",
                                "image"
                            ],
                            "type": "string"
                        },
                        "images": {
                            "items": {
                                "additionalProperties": false,
                                "properties": {
                                    "format": {
                                        "enum": [
                                            "desktop",
                                            "mobile",
                                            "square",
                                            "square-ftedit",
                                            "standard",
                                            "standard-inline",
                                            "wide"
                                        ],
                                        "type": "string"
                                    },
                                    "height": {
                                        "type": "number"
                                    },
                                    "id": {
                                        "type": "string"
                                    },
                                    "sourceSet": {
                                        "items": {
                                            "additionalProperties": false,
                                            "properties": {
                                                "dpr": {
                                                    "type": "number"
                                                },
                                                "url": {
                                                    "type": "string"
                                                },
                                                "width": {
                                                    "type": "number"
                                                }
                                            },
                                            "required": [
                                                "dpr",
                                                "url",
                                                "width"
                                            ],
                                            "type": "object"
                                        },
                                        "type": "array"
                                    },
                                    "url": {
                                        "type": "string"
                                    },
                                    "width": {
                                        "type": "number"
                                    }
                                },
                                "required": [
                                    "format",
                                    "height",
                                    "id",
                                    "url",
                                    "width"
                                ],
                                "type": "object"
                            },
                            "type": "array"
                        },
                        "layoutWidth": {
                            "type": "string"
                        }
                    },
                    "required": [
                        "alt",
                        "caption",
                        "credit",
                        "fallbackImage",
                        "imageType",
                        "images",
                        "layoutWidth"
                    ],
                    "type": "object"
                },
                "type": {
                    "const": "image-set",
                    "type": "string"
                }
            },
            "required": [
                "id",
                "picture",
                "type"
            ],
            "type": "object"
        },
        "ContentTree.full.Layout": {
            "additionalProperties": false,
            "properties": {
                "children": {
                    "anyOf": [
                        {
                            "additionalItems": {
                                "$ref": "#/definitions/ContentTree.full.LayoutSlot"
                            },
                            "items": [
                                {
                                    "$ref": "#/definitions/ContentTree.full.Heading"
                                },
                                {
                                    "$ref": "#/definitions/ContentTree.full.LayoutImage"
                                }
                            ],
                            "minItems": 2,
                            "type": "array"
                        },
                        {
                            "additionalItems": {
                                "$ref": "#/definitions/ContentTree.full.LayoutSlot"
                            },
                            "items": [
                                {
                                    "$ref": "#/definitions/ContentTree.full.Heading"
                                }
                            ],
                            "minItems": 1,
                            "type": "array"
                        },
                        {
                            "items": {
                                "$ref": "#/definitions/ContentTree.full.LayoutSlot"
                            },
                            "type": "array"
                        }
                    ]
                },
                "data": {},
                "layoutName": {
                    "enum": [
                        "auto",
                        "card",
                        "timeline"
                    ],
                    "type": "string"
                },
                "layoutWidth": {
                    "type": "string"
                },
                "type": {
                    "const": "layout",
                    "type": "string"
                }
            },
            "required": [
                "children",
                "layoutName",
                "layoutWidth",
                "type"
            ],
            "type": "object"
        },
        "ContentTree.full.LayoutImage": {
            "additionalProperties": false,
            "properties": {
                "alt": {
                    "type": "string"
                },
                "caption": {
                    "type": "string"
                },
                "credit": {
                    "type": "string"
                },
                "data": {},
                "id": {
                    "type": "string"
                },
                "picture": {
                    "additionalProperties": false,
                    "properties": {
                        "alt": {
                            "type": "string"
                        },
                        "caption": {
                            "type": "string"
                        },
                        "credit": {
                            "type": "string"
                        },
                        "fallbackImage": {
                            "additionalProperties": false,
                            "properties": {
                                "format": {
                                    "enum": [
                                        "desktop",
                                        "mobile",
                                        "square",
                                        "square-ftedit",
                                        "standard",
                                        "standard-inline",
                                        "wide"
                                    ],
                                    "type": "string"
                                },
                                "height": {
                                    "type": "number"
                                },
                                "id": {
                                    "type": "string"
                                },
                                "sourceSet": {
                                    "items": {
                                        "additionalProperties": false,
                                        "properties": {
                                            "dpr": {
                                                "type": "number"
                                            },
                                            "url": {
                                                "type": "string"
                                            },
                                            "width": {
                                                "type": "number"
                                            }
                                        },
                                        "required": [
                                            "dpr",
                                            "url",
                                            "width"
                                        ],
                                        "type": "object"
                                    },
                                    "type": "array"
                                },
                                "url": {
                                    "type": "string"
                                },
                                "width": {
                                    "type": "number"
                                }
                            },
                            "required": [
                                "format",
                                "height",
                                "id",
                                "url",
                                "width"
                            ],
                            "type": "object"
                        },
                        "imageType": {
                            "enum": [
                                "graphic",
                                "image"
                            ],
                            "type": "string"
                        },
                        "images": {
                            "items": {
                                "additionalProperties": false,
                                "properties": {
                                    "format": {
                                        "enum": [
                                            "desktop",
                                            "mobile",
                                            "square",
                                            "square-ftedit",
                                            "standard",
                                            "standard-inline",
                                            "wide"
                                        ],
                                        "type": "string"
                                    },
                                    "height": {
                                        "type": "number"
                                    },
                                    "id": {
                                        "type": "string"
                                    },
                                    "sourceSet": {
                                        "items": {
                                            "additionalProperties": false,
                                            "properties": {
                                                "dpr": {
                                                    "type": "number"
                                                },
                                                "url": {
                                                    "type": "string"
                                                },
                                                "width": {
                                                    "type": "number"
                                                }
                                            },
                                            "required": [
                                                "dpr",
                                                "url",
                                                "width"
                                            ],
                                            "type": "object"
                                        },
                                        "type": "array"
                                    },
                                    "url": {
                                        "type": "string"
                                    },
                                    "width": {
                                        "type": "number"
                                    }
                                },
                                "required": [
                                    "format",
                                    "height",
                                    "id",
                                    "url",
                                    "width"
                                ],
                                "type": "object"
                            },
                            "type": "array"
                        },
                        "layoutWidth": {
                            "type": "string"
                        }
                    },
                    "required": [
                        "alt",
                        "caption",
                        "credit",
                        "fallbackImage",
                        "imageType",
                        "images",
                        "layoutWidth"
                    ],
                    "type": "object"
                },
                "type": {
                    "const": "layout-image",
                    "type": "string"
                }
            },
            "required": [
                "alt",
                "caption",
                "credit",
                "id",
                "picture",
                "type"
            ],
            "type": "object"
        },
        "ContentTree.full.LayoutSlot": {
            "additionalProperties": false,
            "properties": {
                "children": {
                    "items": {
                        "anyOf": [
                            {
                                "$ref": "#/definitions/ContentTree.full.Paragraph"
                            },
                            {
                                "$ref": "#/definitions/ContentTree.full.Heading"
                            },
                            {
                                "$ref": "#/definitions/ContentTree.full.LayoutImage"
                            }
                        ]
                    },
                    "type": "array"
                },
                "data": {},
                "type": {
                    "const": "layout-slot",
                    "type": "string"
                }
            },
            "required": [
                "children",
                "type"
            ],
            "type": "object"
        },
        "ContentTree.full.LayoutWidth": {
            "enum": [
                "auto",
                "full-bleed",
                "full-grid",
                "full-width",
                "in-line",
                "inset-left",
                "inset-right",
                "mid-grid"
            ],
            "type": "string"
        },
        "ContentTree.full.Link": {
            "additionalProperties": false,
            "properties": {
                "children": {
                    "items": {
                        "$ref": "#/definitions/ContentTree.full.Phrasing"
                    },
                    "type": "array"
                },
                "data": {},
                "title": {
                    "type": "string"
                },
                "type": {
                    "const": "link",
                    "type": "string"
                },
                "url": {
                    "type": "string"
                }
            },
            "required": [
                "children",
                "title",
                "type",
                "url"
            ],
            "type": "object"
        },
        "ContentTree.full.List": {
            "additionalProperties": false,
            "properties": {
                "children": {
                    "items": {
                        "$ref": "#/definitions/ContentTree.full.ListItem"
                    },
                    "type": "array"
                },
                "data": {},
                "ordered": {
                    "type": "boolean"
                },
                "type": {
                    "const": "list",
                    "type": "string"
                }
            },
            "required": [
                "children",
                "ordered",
                "type"
            ],
            "type": "object"
        },
        "ContentTree.full.ListItem": {
            "additionalProperties": false,
            "properties": {
                "children": {
                    "items": {
                        "anyOf": [
                            {
                                "$ref": "#/definitions/ContentTree.full.Paragraph"
                            },
                            {
                                "$ref": "#/definitions/ContentTree.full.Text"
                            },
                            {
                                "$ref": "#/definitions/ContentTree.full.Break"
                            },
                            {
                                "$ref": "#/definitions/ContentTree.full.Strong"
                            },
                            {
                                "$ref": "#/definitions/ContentTree.full.Emphasis"
                            },
                            {
                                "$ref": "#/definitions/ContentTree.full.Strikethrough"
                            },
                            {
                                "$ref": "#/definitions/ContentTree.full.Link"
                            }
                        ]
                    },
                    "type": "array"
                },
                "data": {},
                "type": {
                    "const": "list-item",
                    "type": "string"
                }
            },
            "required": [
                "children",
                "type"
            ],
            "type": "object"
        },
        "ContentTree.full.Paragraph": {
            "additionalProperties": false,
            "properties": {
                "children": {
                    "items": {
                        "$ref": "#/definitions/ContentTree.full.Phrasing"
                    },
                    "type": "array"
                },
                "data": {},
                "type": {
                    "const": "paragraph",
                    "type": "string"
                }
            },
            "required": [
                "children",
                "type"
            ],
            "type": "object"
        },
        "ContentTree.full.Phrasing": {
            "anyOf": [
                {
                    "$ref": "#/definitions/ContentTree.full.Text"
                },
                {
                    "$ref": "#/definitions/ContentTree.full.Break"
                },
                {
                    "$ref": "#/definitions/ContentTree.full.Strong"
                },
                {
                    "$ref": "#/definitions/ContentTree.full.Emphasis"
                },
                {
                    "$ref": "#/definitions/ContentTree.full.Strikethrough"
                },
                {
                    "$ref": "#/definitions/ContentTree.full.Link"
                }
            ]
        },
        "ContentTree.full.Pullquote": {
            "additionalProperties": false,
            "properties": {
                "data": {},
                "source": {
                    "type": "string"
                },
                "text": {
                    "type": "string"
                },
                "type": {
                    "const": "pullquote",
                    "type": "string"
                }
            },
            "required": [
                "text",
                "type"
            ],
            "type": "object"
        },
        "ContentTree.full.Recommended": {
            "additionalProperties": false,
            "properties": {
                "data": {},
                "heading": {
                    "type": "string"
                },
                "id": {
                    "type": "string"
                },
                "teaser": {
                    "additionalProperties": false,
                    "properties": {
                        "firstPublishedDate": {
                            "type": "string"
                        },
                        "id": {
                            "type": "string"
                        },
                        "image": {
                            "additionalProperties": false,
                            "properties": {
                                "height": {
                                    "type": "number"
                                },
                                "url": {
                                    "type": "string"
                                },
                                "width": {
                                    "type": "number"
                                }
                            },
                            "required": [
                                "height",
                                "url",
                                "width"
                            ],
                            "type": "object"
                        },
                        "indicators": {
                            "additionalProperties": false,
                            "properties": {
                                "accessLevel": {
                                    "enum": [
                                        "free",
                                        "premium",
                                        "registered",
                                        "subscribed"
                                    ],
                                    "type": "string"
                                },
                                "isColumn": {
                                    "type": "boolean"
                                },
                                "isEditorsChoice": {
                                    "type": "boolean"
                                },
                                "isExclusive": {
                                    "type": "boolean"
                                },
                                "isOpinion": {
                                    "type": "boolean"
                                },
                                "isPodcast": {
                                    "type": "boolean"
                                },
                                "isScoop": {
                                    "type": "boolean"
                                }
                            },
                            "required": [
                                "accessLevel"
                            ],
                            "type": "object"
                        },
                        "metaAltLink": {
                            "additionalProperties": false,
                            "properties": {
                                "apiUrl": {
                                    "type": "string"
                                },
                                "directType": {
                                    "type": "string"
                                },
                                "id": {
                                    "type": "string"
                                },
                                "predicate": {
                                    "type": "string"
                                },
                                "prefLabel": {
                                    "type": "string"
                                },
                                "type": {
                                    "type": "string"
                                },
                                "types": {
                                    "items": {
                                        "type": "string"
                                    },
                                    "type": "array"
                                },
                                "url": {
                                    "type": "string"
                                }
                            },
                            "required": [
                                "apiUrl",
                                "directType",
                                "id",
                                "predicate",
                                "prefLabel",
                                "type",
                                "types",
                                "url"
                            ],
                            "type": "object"
                        },
                        "metaLink": {
                            "additionalProperties": false,
                            "properties": {
                                "apiUrl": {
                                    "type": "string"
                                },
                                "directType": {
                                    "type": "string"
                                },
                                "id": {
                                    "type": "string"
                                },
                                "predicate": {
                                    "type": "string"
                                },
                                "prefLabel": {
                                    "type": "string"
                                },
                                "type": {
                                    "type": "string"
                                },
                                "types": {
                                    "items": {
                                        "type": "string"
                                    },
                                    "type": "array"
                                },
                                "url": {
                                    "type": "string"
                                }
                            },
                            "required": [
                                "apiUrl",
                                "directType",
                                "id",
                                "predicate",
                                "prefLabel",
                                "type",
                                "types",
                                "url"
                            ],
                            "type": "object"
                        },
                        "metaPrefixText": {
                            "type": "string"
                        },
                        "metaSuffixText": {
                            "type": "string"
                        },
                        "publishedDate": {
                            "type": "string"
                        },
                        "title": {
                            "type": "string"
                        },
                        "type": {
                            "enum": [
                                "article",
                                "audio",
                                "liveblog",
                                "package",
                                "paid-post",
                                "podcast",
                                "promoted-content",
                                "video"
                            ],
                            "type": "string"
                        },
                        "url": {
                            "type": "string"
                        }
                    },
                    "required": [
                        "firstPublishedDate",
                        "id",
                        "image",
                        "indicators",
                        "publishedDate",
                        "title",
                        "type",
                        "url"
                    ],
                    "type": "object"
                },
                "teaserTitleOverride": {
                    "type": "string"
                },
                "type": {
                    "const": "recommended",
                    "type": "string"
                }
            },
            "required": [
                "id",
                "teaser",
                "type"
            ],
            "type": "object"
        },
        "ContentTree.full.ScrollyBlock": {
            "additionalProperties": false,
            "properties": {
                "children": {
                    "items": {
                        "$ref": "#/definitions/ContentTree.full.ScrollySection"
                    },
                    "type": "array"
                },
                "data": {},
                "theme": {
                    "enum": [
                        "sans",
                        "serif"
                    ],
                    "type": "string"
                },
                "type": {
                    "const": "scrolly-block",
                    "type": "string"
                }
            },
            "required": [
                "children",
                "theme",
                "type"
            ],
            "type": "object"
        },
        "ContentTree.full.ScrollyCopy": {
            "additionalProperties": false,
            "properties": {
                "children": {
                    "items": {
                        "anyOf": [
                            {
                                "$ref": "#/definitions/ContentTree.full.Paragraph"
                            },
                            {
                                "$ref": "#/definitions/ContentTree.full.ScrollyHeading"
                            }
                        ]
                    },
                    "type": "array"
                },
                "data": {},
                "type": {
                    "const": "scrolly-copy",
                    "type": "string"
                }
            },
            "required": [
                "children",
                "type"
            ],
            "type": "object"
        },
        "ContentTree.full.ScrollyHeading": {
            "additionalProperties": false,
            "properties": {
                "children": {
                    "items": {
                        "$ref": "#/definitions/ContentTree.full.Text"
                    },
                    "type": "array"
                },
                "data": {},
                "level": {
                    "enum": [
                        "chapter",
                        "heading",
                        "subheading"
                    ],
                    "type": "string"
                },
                "type": {
                    "const": "scrolly-heading",
                    "type": "string"
                }
            },
            "required": [
                "children",
                "level",
                "type"
            ],
            "type": "object"
        },
        "ContentTree.full.ScrollyImage": {
            "additionalProperties": false,
            "properties": {
                "data": {},
                "id": {
                    "type": "string"
                },
                "picture": {
                    "additionalProperties": false,
                    "properties": {
                        "alt": {
                            "type": "string"
                        },
                        "caption": {
                            "type": "string"
                        },
                        "credit": {
                            "type": "string"
                        },
                        "fallbackImage": {
                            "additionalProperties": false,
                            "properties": {
                                "format": {
                                    "enum": [
                                        "desktop",
                                        "mobile",
                                        "square",
                                        "square-ftedit",
                                        "standard",
                                        "standard-inline",
                                        "wide"
                                    ],
                                    "type": "string"
                                },
                                "height": {
                                    "type": "number"
                                },
                                "id": {
                                    "type": "string"
                                },
                                "sourceSet": {
                                    "items": {
                                        "additionalProperties": false,
                                        "properties": {
                                            "dpr": {
                                                "type": "number"
                                            },
                                            "url": {
                                                "type": "string"
                                            },
                                            "width": {
                                                "type": "number"
                                            }
                                        },
                                        "required": [
                                            "dpr",
                                            "url",
                                            "width"
                                        ],
                                        "type": "object"
                                    },
                                    "type": "array"
                                },
                                "url": {
                                    "type": "string"
                                },
                                "width": {
                                    "type": "number"
                                }
                            },
                            "required": [
                                "format",
                                "height",
                                "id",
                                "url",
                                "width"
                            ],
                            "type": "object"
                        },
                        "imageType": {
                            "enum": [
                                "graphic",
                                "image"
                            ],
                            "type": "string"
                        },
                        "images": {
                            "items": {
                                "additionalProperties": false,
                                "properties": {
                                    "format": {
                                        "enum": [
                                            "desktop",
                                            "mobile",
                                            "square",
                                            "square-ftedit",
                                            "standard",
                                            "standard-inline",
                                            "wide"
                                        ],
                                        "type": "string"
                                    },
                                    "height": {
                                        "type": "number"
                                    },
                                    "id": {
                                        "type": "string"
                                    },
                                    "sourceSet": {
                                        "items": {
                                            "additionalProperties": false,
                                            "properties": {
                                                "dpr": {
                                                    "type": "number"
                                                },
                                                "url": {
                                                    "type": "string"
                                                },
                                                "width": {
                                                    "type": "number"
                                                }
                                            },
                                            "required": [
                                                "dpr",
                                                "url",
                                                "width"
                                            ],
                                            "type": "object"
                                        },
                                        "type": "array"
                                    },
                                    "url": {
                                        "type": "string"
                                    },
                                    "width": {
                                        "type": "number"
                                    }
                                },
                                "required": [
                                    "format",
                                    "height",
                                    "id",
                                    "url",
                                    "width"
                                ],
                                "type": "object"
                            },
                            "type": "array"
                        },
                        "layoutWidth": {
                            "type": "string"
                        }
                    },
                    "required": [
                        "alt",
                        "caption",
                        "credit",
                        "fallbackImage",
                        "imageType",
                        "images",
                        "layoutWidth"
                    ],
                    "type": "object"
                },
                "type": {
                    "const": "scrolly-image",
                    "type": "string"
                }
            },
            "required": [
                "id",
                "picture",
                "type"
            ],
            "type": "object"
        },
        "ContentTree.full.ScrollySection": {
            "additionalProperties": false,
            "properties": {
                "children": {
                    "additionalItems": {
                        "$ref": "#/definitions/ContentTree.full.ScrollyCopy"
                    },
                    "items": [
                        {
                            "$ref": "#/definitions/ContentTree.full.ScrollyImage"
                        }
                    ],
                    "minItems": 1,
                    "type": "array"
                },
                "data": {},
                "display": {
                    "enum": [
                        "dark-background",
                        "light-background"
                    ],
                    "type": "string"
                },
                "noBox": {
                    "const": true,
                    "type": "boolean"
                },
                "position": {
                    "enum": [
                        "center",
                        "left",
                        "right"
                    ],
                    "type": "string"
                },
                "transition": {
                    "enum": [
                        "delay-after",
                        "delay-before"
                    ],
                    "type": "string"
                },
                "type": {
                    "const": "scrolly-section",
                    "type": "string"
                }
            },
            "required": [
                "children",
                "display",
                "position",
                "type"
            ],
            "type": "object"
        },
        "ContentTree.full.Strikethrough": {
            "additionalProperties": false,
            "properties": {
                "children": {
                    "items": {
                        "$ref": "#/definitions/ContentTree.full.Phrasing"
                    },
                    "type": "array"
                },
                "data": {},
                "type": {
                    "const": "strikethrough",
                    "type": "string"
                }
            },
            "required": [
                "children",
                "type"
            ],
            "type": "object"
        },
        "ContentTree.full.Strong": {
            "additionalProperties": false,
            "properties": {
                "children": {
                    "items": {
                        "$ref": "#/definitions/ContentTree.full.Phrasing"
                    },
                    "type": "array"
                },
                "data": {},
                "type": {
                    "const": "strong",
                    "type": "string"
                }
            },
            "required": [
                "children",
                "type"
            ],
            "type": "object"
        },
        "ContentTree.full.Table": {
            "additionalProperties": false,
            "properties": {
                "children": {
                    "anyOf": [
                        {
                            "items": [
                                {
                                    "$ref": "#/definitions/ContentTree.full.TableCaption"
                                },
                                {
                                    "$ref": "#/definitions/ContentTree.full.TableBody"
                                },
                                {
                                    "$ref": "#/definitions/ContentTree.full.TableFooter"
                                }
                            ],
                            "maxItems": 3,
                            "minItems": 3,
                            "type": "array"
                        },
                        {
                            "items": [
                                {
                                    "$ref": "#/definitions/ContentTree.full.TableCaption"
                                },
                                {
                                    "$ref": "#/definitions/ContentTree.full.TableBody"
                                }
                            ],
                            "maxItems": 2,
                            "minItems": 2,
                            "type": "array"
                        },
                        {
                            "items": [
                                {
                                    "$ref": "#/definitions/ContentTree.full.TableBody"
                                },
                                {
                                    "$ref": "#/definitions/ContentTree.full.TableFooter"
                                }
                            ],
                            "maxItems": 2,
                            "minItems": 2,
                            "type": "array"
                        },
                        {
                            "items": [
                                {
                                    "$ref": "#/definitions/ContentTree.full.TableBody"
                                }
                            ],
                            "maxItems": 1,
                            "minItems": 1,
                            "type": "array"
                        }
                    ]
                },
                "collapseAfterHowManyRows": {
                    "type": "number"
                },
                "columnSettings": {
                    "items": {
                        "additionalProperties": false,
                        "properties": {
                            "hideOnMobile": {
                                "type": "boolean"
                            },
                            "sortType": {
                                "enum": [
                                    "currency",
                                    "date",
                                    "number",
                                    "percent",
                                    "text"
                                ],
                                "type": "string"
                            },
                            "sortable": {
                                "type": "boolean"
                            }
                        },
                        "required": [
                            "hideOnMobile",
                            "sortType",
                            "sortable"
                        ],
                        "type": "object"
                    },
                    "type": "array"
                },
                "compact": {
                    "type": "boolean"
                },
                "data": {},
                "layoutWidth": {
                    "$ref": "#/definitions/ContentTree.full.TableLayoutWidth"
                },
                "responsiveStyle": {
                    "enum": [
                        "flat",
                        "overflow",
                        "scroll"
                    ],
                    "type": "string"
                },
                "stripes": {
                    "type": "boolean"
                },
                "type": {
                    "const": "table",
                    "type": "string"
                }
            },
            "required": [
                "children",
                "columnSettings",
                "compact",
                "layoutWidth",
                "responsiveStyle",
                "stripes",
                "type"
            ],
            "type": "object"
        },
        "ContentTree.full.TableBody": {
            "additionalProperties": false,
            "properties": {
                "children": {
                    "items": {
                        "$ref": "#/definitions/ContentTree.full.TableRow"
                    },
                    "type": "array"
                },
                "data": {},
                "type": {
                    "const": "table-body",
                    "type": "string"
                }
            },
            "required": [
                "children",
                "type"
            ],
            "type": "object"
        },
        "ContentTree.full.TableCaption": {
            "additionalProperties": false,
            "properties": {
                "children": {
                    "items": {
                        "$ref": "#/definitions/ContentTree.full.Phrasing"
                    },
                    "type": "array"
                },
                "data": {},
                "type": {
                    "const": "table-caption",
                    "type": "string"
                }
            },
            "required": [
                "children",
                "type"
            ],
            "type": "object"
        },
        "ContentTree.full.TableCell": {
            "additionalProperties": false,
            "properties": {
                "children": {
                    "items": {
                        "$ref": "#/definitions/ContentTree.full.Phrasing"
                    },
                    "type": "array"
                },
                "columnSpan": {
                    "type": "number"
                },
                "data": {},
                "heading": {
                    "type": "boolean"
                },
                "rowSpan": {
                    "type": "number"
                },
                "type": {
                    "const": "table-cell",
                    "type": "string"
                }
            },
            "required": [
                "children",
                "type"
            ],
            "type": "object"
        },
        "ContentTree.full.TableFooter": {
            "additionalProperties": false,
            "properties": {
                "children": {
                    "items": {
                        "$ref": "#/definitions/ContentTree.full.Phrasing"
                    },
                    "type": "array"
                },
                "data": {},
                "type": {
                    "const": "table-footer",
                    "type": "string"
                }
            },
            "required": [
                "children",
                "type"
            ],
            "type": "object"
        },
        "ContentTree.full.TableLayoutWidth": {
            "enum": [
                "auto",
                "full-bleed",
                "full-grid",
                "inset-left",
                "inset-right"
            ],
            "type": "string"
        },
        "ContentTree.full.TableRow": {
            "additionalProperties": false,
            "properties": {
                "children": {
                    "items": {
                        "$ref": "#/definitions/ContentTree.full.TableCell"
                    },
                    "type": "array"
                },
                "data": {},
                "type": {
                    "const": "table-row",
                    "type": "string"
                }
            },
            "required": [
                "children",
                "type"
            ],
            "type": "object"
        },
        "ContentTree.full.Text": {
            "additionalProperties": false,
            "properties": {
                "data": {},
                "type": {
                    "const": "text",
                    "type": "string"
                },
                "value": {
                    "type": "string"
                }
            },
            "required": [
                "type",
                "value"
            ],
            "type": "object"
        },
        "ContentTree.full.ThematicBreak": {
            "additionalProperties": false,
            "properties": {
                "data": {},
                "type": {
                    "const": "thematic-break",
                    "type": "string"
                }
            },
            "required": [
                "type"
            ],
            "type": "object"
        },
        "ContentTree.full.Tweet": {
            "additionalProperties": false,
            "properties": {
                "data": {},
                "html": {
                    "type": "string"
                },
                "id": {
                    "type": "string"
                },
                "type": {
                    "const": "tweet",
                    "type": "string"
                }
            },
            "required": [
                "html",
                "id",
                "type"
            ],
            "type": "object"
        },
        "ContentTree.full.Video": {
            "additionalProperties": false,
            "properties": {
                "data": {},
                "id": {
                    "type": "string"
                },
                "title": {
                    "type": "string"
                },
                "type": {
                    "const": "video",
                    "type": "string"
                }
            },
            "required": [
                "id",
                "title",
                "type"
            ],
            "type": "object"
        },
        "ContentTree.full.YoutubeVideo": {
            "additionalProperties": false,
            "properties": {
                "data": {},
                "type": {
                    "const": "youtube-video",
                    "type": "string"
                },
                "url": {
                    "type": "string"
                }
            },
            "required": [
                "type",
                "url"
            ],
            "type": "object"
        }
    },
    "properties": {
        "body": {
            "$ref": "#/definitions/ContentTree.full.Body"
        },
        "data": {},
        "type": {
            "const": "root",
            "type": "string"
        }
    },
    "required": [
        "body",
        "type"
    ],
    "type": "object"
}
<|MERGE_RESOLUTION|>--- conflicted
+++ resolved
@@ -334,7 +334,6 @@
             ],
             "type": "object"
         },
-<<<<<<< HEAD
         "ContentTree.full.Gallery": {
             "additionalProperties": false,
             "properties": {
@@ -452,14 +451,13 @@
             ],
             "sparkGenerateStoryblock": true,
             "type": "object"
-=======
+        },
         "ContentTree.full.FlourishLayoutWidth": {
             "enum": [
                 "full-grid",
                 "in-line"
             ],
             "type": "string"
->>>>>>> b71779d8
         },
         "ContentTree.full.Heading": {
             "additionalProperties": false,
