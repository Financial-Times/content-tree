{
    "$schema": "http://json-schema.org/draft-07/schema#",
    "additionalProperties": false,
    "definitions": {
        "ContentTree.full.BigNumber": {
            "additionalProperties": false,
            "properties": {
                "data": {},
                "description": {
                    "type": "string"
                },
                "number": {
                    "type": "string"
                },
                "type": {
                    "const": "big-number",
                    "type": "string"
                }
            },
            "required": [
                "description",
                "number",
                "type"
            ],
            "type": "object"
        },
        "ContentTree.full.Blockquote": {
            "additionalProperties": false,
            "properties": {
                "children": {
                    "items": {
                        "anyOf": [
                            {
                                "$ref": "#/definitions/ContentTree.full.Paragraph"
                            },
                            {
                                "$ref": "#/definitions/ContentTree.full.Text"
                            },
                            {
                                "$ref": "#/definitions/ContentTree.full.Break"
                            },
                            {
                                "$ref": "#/definitions/ContentTree.full.Strong"
                            },
                            {
                                "$ref": "#/definitions/ContentTree.full.Emphasis"
                            },
                            {
                                "$ref": "#/definitions/ContentTree.full.Strikethrough"
                            },
                            {
                                "$ref": "#/definitions/ContentTree.full.Link"
                            }
                        ]
                    },
                    "type": "array"
                },
                "data": {},
                "type": {
                    "const": "blockquote",
                    "type": "string"
                }
            },
            "required": [
                "children",
                "type"
            ],
            "type": "object"
        },
        "ContentTree.full.Body": {
            "additionalProperties": false,
            "properties": {
                "children": {
                    "items": {
                        "$ref": "#/definitions/ContentTree.full.BodyBlock"
                    },
                    "type": "array"
                },
                "data": {},
                "type": {
                    "const": "body",
                    "type": "string"
                },
                "version": {
                    "type": "number"
                }
            },
            "required": [
                "children",
                "type",
                "version"
            ],
            "type": "object"
        },
        "ContentTree.full.BodyBlock": {
            "anyOf": [
                {
                    "$ref": "#/definitions/ContentTree.full.Paragraph"
                },
                {
                    "$ref": "#/definitions/ContentTree.full.Heading"
                },
                {
                    "$ref": "#/definitions/ContentTree.full.ImageSet"
                },
                {
                    "$ref": "#/definitions/ContentTree.full.Flourish"
                },
                {
                    "$ref": "#/definitions/ContentTree.full.BigNumber"
                },
                {
                    "$ref": "#/definitions/ContentTree.full.CustomCodeComponent"
                },
                {
                    "$ref": "#/definitions/ContentTree.full.Layout"
                },
                {
                    "$ref": "#/definitions/ContentTree.full.List"
                },
                {
                    "$ref": "#/definitions/ContentTree.full.Blockquote"
                },
                {
                    "$ref": "#/definitions/ContentTree.full.Pullquote"
                },
                {
                    "$ref": "#/definitions/ContentTree.full.ScrollyBlock"
                },
                {
                    "$ref": "#/definitions/ContentTree.full.ThematicBreak"
                },
                {
                    "$ref": "#/definitions/ContentTree.full.Table"
                },
                {
                    "$ref": "#/definitions/ContentTree.full.Recommended"
                },
                {
                    "$ref": "#/definitions/ContentTree.full.Tweet"
                },
                {
                    "$ref": "#/definitions/ContentTree.full.Video"
                },
                {
                    "$ref": "#/definitions/ContentTree.full.YoutubeVideo"
                },
                {
<<<<<<< HEAD
                    "$ref": "#/definitions/ContentTree.full.Gallery"
=======
                    "$ref": "#/definitions/ContentTree.full.Text"
>>>>>>> 4a98ce9b
                }
            ]
        },
        "ContentTree.full.Break": {
            "additionalProperties": false,
            "properties": {
                "data": {},
                "type": {
                    "const": "break",
                    "type": "string"
                }
            },
            "required": [
                "type"
            ],
            "type": "object"
        },
        "ContentTree.full.CustomCodeComponent": {
            "additionalProperties": false,
            "properties": {
                "attributes": {
                    "additionalProperties": {
                        "type": [
                            "string",
                            "boolean"
                        ]
                    },
                    "description": "Configuration data to be passed to the component.",
                    "type": "object"
                },
                "attributesLastModified": {
                    "description": "Last date-time when the attributes for this block were modified, in ISO-8601 format.",
                    "type": "string"
                },
                "data": {},
                "id": {
                    "description": "Id taken from the CAPI url",
                    "type": "string"
                },
                "layoutWidth": {
                    "$ref": "#/definitions/ContentTree.full.LayoutWidth",
                    "description": "How the component should be presented in the article page according to the column layout system"
                },
                "path": {
                    "description": "Repository for the code of the component in the format \"[github org]/[github repo]/[component name]\".",
                    "type": "string"
                },
                "type": {
                    "const": "custom-code-component",
                    "description": "Component type",
                    "type": "string"
                },
                "versionRange": {
                    "description": "Semantic version of the code of the component, e.g. \"^0.3.5\".",
                    "type": "string"
                }
            },
            "required": [
                "attributes",
                "attributesLastModified",
                "id",
                "layoutWidth",
                "path",
                "type",
                "versionRange"
            ],
            "type": "object"
        },
        "ContentTree.full.Emphasis": {
            "additionalProperties": false,
            "properties": {
                "children": {
                    "items": {
                        "$ref": "#/definitions/ContentTree.full.Phrasing"
                    },
                    "type": "array"
                },
                "data": {},
                "type": {
                    "const": "emphasis",
                    "type": "string"
                }
            },
            "required": [
                "children",
                "type"
            ],
            "type": "object"
        },
        "ContentTree.full.Flourish": {
            "additionalProperties": false,
            "properties": {
                "blockIdentifier": {
                    "type": "string"
                },
                "data": {},
                "description": {
                    "type": "string"
                },
                "fallbackImage": {
                    "additionalProperties": false,
                    "properties": {
                        "format": {
                            "enum": [
                                "desktop",
                                "mobile",
                                "square",
                                "square-ftedit",
                                "standard",
                                "standard-inline",
                                "wide"
                            ],
                            "type": "string"
                        },
                        "height": {
                            "type": "number"
                        },
                        "id": {
                            "type": "string"
                        },
                        "sourceSet": {
                            "items": {
                                "additionalProperties": false,
                                "properties": {
                                    "dpr": {
                                        "type": "number"
                                    },
                                    "url": {
                                        "type": "string"
                                    },
                                    "width": {
                                        "type": "number"
                                    }
                                },
                                "required": [
                                    "dpr",
                                    "url",
                                    "width"
                                ],
                                "type": "object"
                            },
                            "type": "array"
                        },
                        "url": {
                            "type": "string"
                        },
                        "width": {
                            "type": "number"
                        }
                    },
                    "required": [
                        "format",
                        "height",
                        "id",
                        "url",
                        "width"
                    ],
                    "type": "object"
                },
                "flourishType": {
                    "type": "string"
                },
                "id": {
                    "type": "string"
                },
                "layoutWidth": {
                    "type": "string"
                },
                "timestamp": {
                    "type": "string"
                },
                "type": {
                    "const": "flourish",
                    "type": "string"
                }
            },
            "required": [
                "flourishType",
                "id",
                "layoutWidth",
                "type"
            ],
            "type": "object"
        },
        "ContentTree.full.Gallery": {
            "additionalProperties": false,
            "properties": {
                "autoPlay": {
                    "default": false,
                    "description": "autoplay the gallery",
                    "type": "boolean"
                },
                "data": {},
                "galleryDescription": {
                    "default": "default text for the source field",
                    "description": "gallery description",
                    "type": "string"
                },
                "galleryItems": {
                    "description": "each gallery item",
                    "items": [
                        {
                            "additionalProperties": false,
                            "properties": {
                                "firstImage": {
                                    "default": false,
                                    "description": "this is the first Image",
                                    "type": "boolean"
                                },
                                "imageDescription": {
                                    "description": "image description",
                                    "type": "string"
                                },
                                "imageLink": {
                                    "const": "text",
                                    "description": "link for the image",
                                    "type": "string"
                                },
                                "picture": {
                                    "additionalProperties": false,
                                    "description": "select or upload image",
                                    "properties": {
                                        "format": {
                                            "enum": [
                                                "desktop",
                                                "mobile",
                                                "square",
                                                "square-ftedit",
                                                "standard",
                                                "standard-inline",
                                                "wide"
                                            ],
                                            "type": "string"
                                        },
                                        "height": {
                                            "type": "number"
                                        },
                                        "id": {
                                            "type": "string"
                                        },
                                        "sourceSet": {
                                            "items": {
                                                "additionalProperties": false,
                                                "properties": {
                                                    "dpr": {
                                                        "type": "number"
                                                    },
                                                    "url": {
                                                        "type": "string"
                                                    },
                                                    "width": {
                                                        "type": "number"
                                                    }
                                                },
                                                "required": [
                                                    "dpr",
                                                    "url",
                                                    "width"
                                                ],
                                                "type": "object"
                                            },
                                            "type": "array"
                                        },
                                        "url": {
                                            "type": "string"
                                        },
                                        "width": {
                                            "type": "number"
                                        }
                                    },
                                    "required": [
                                        "format",
                                        "height",
                                        "id",
                                        "url",
                                        "width"
                                    ],
                                    "type": "object"
                                }
                            },
                            "required": [
                                "firstImage"
                            ],
                            "type": "object"
                        }
                    ],
                    "maxItems": 1,
                    "minItems": 1,
                    "type": "array"
                },
                "type": {
                    "const": "Gallery",
                    "type": "string"
                }
            },
            "required": [
                "galleryItems",
                "type"
            ],
            "sparkGenerateStoryblock": true,
            "type": "object"
        },
        "ContentTree.full.Heading": {
            "additionalProperties": false,
            "properties": {
                "blockIdentifier": {
                    "type": "string"
                },
                "children": {
                    "items": {
                        "$ref": "#/definitions/ContentTree.full.Text"
                    },
                    "type": "array"
                },
                "data": {},
                "level": {
                    "enum": [
                        "chapter",
                        "label",
                        "subheading"
                    ],
                    "type": "string"
                },
                "type": {
                    "const": "heading",
                    "type": "string"
                }
            },
            "required": [
                "children",
                "level",
                "type"
            ],
            "type": "object"
        },
        "ContentTree.full.ImageSet": {
            "additionalProperties": false,
            "properties": {
                "blockIdentifier": {
                    "type": "string"
                },
                "data": {},
                "id": {
                    "type": "string"
                },
                "picture": {
                    "additionalProperties": false,
                    "properties": {
                        "alt": {
                            "type": "string"
                        },
                        "caption": {
                            "type": "string"
                        },
                        "credit": {
                            "type": "string"
                        },
                        "fallbackImage": {
                            "additionalProperties": false,
                            "properties": {
                                "format": {
                                    "enum": [
                                        "desktop",
                                        "mobile",
                                        "square",
                                        "square-ftedit",
                                        "standard",
                                        "standard-inline",
                                        "wide"
                                    ],
                                    "type": "string"
                                },
                                "height": {
                                    "type": "number"
                                },
                                "id": {
                                    "type": "string"
                                },
                                "sourceSet": {
                                    "items": {
                                        "additionalProperties": false,
                                        "properties": {
                                            "dpr": {
                                                "type": "number"
                                            },
                                            "url": {
                                                "type": "string"
                                            },
                                            "width": {
                                                "type": "number"
                                            }
                                        },
                                        "required": [
                                            "dpr",
                                            "url",
                                            "width"
                                        ],
                                        "type": "object"
                                    },
                                    "type": "array"
                                },
                                "url": {
                                    "type": "string"
                                },
                                "width": {
                                    "type": "number"
                                }
                            },
                            "required": [
                                "format",
                                "height",
                                "id",
                                "url",
                                "width"
                            ],
                            "type": "object"
                        },
                        "imageType": {
                            "enum": [
                                "graphic",
                                "image"
                            ],
                            "type": "string"
                        },
                        "images": {
                            "items": {
                                "additionalProperties": false,
                                "properties": {
                                    "format": {
                                        "enum": [
                                            "desktop",
                                            "mobile",
                                            "square",
                                            "square-ftedit",
                                            "standard",
                                            "standard-inline",
                                            "wide"
                                        ],
                                        "type": "string"
                                    },
                                    "height": {
                                        "type": "number"
                                    },
                                    "id": {
                                        "type": "string"
                                    },
                                    "sourceSet": {
                                        "items": {
                                            "additionalProperties": false,
                                            "properties": {
                                                "dpr": {
                                                    "type": "number"
                                                },
                                                "url": {
                                                    "type": "string"
                                                },
                                                "width": {
                                                    "type": "number"
                                                }
                                            },
                                            "required": [
                                                "dpr",
                                                "url",
                                                "width"
                                            ],
                                            "type": "object"
                                        },
                                        "type": "array"
                                    },
                                    "url": {
                                        "type": "string"
                                    },
                                    "width": {
                                        "type": "number"
                                    }
                                },
                                "required": [
                                    "format",
                                    "height",
                                    "id",
                                    "url",
                                    "width"
                                ],
                                "type": "object"
                            },
                            "type": "array"
                        },
                        "layoutWidth": {
                            "type": "string"
                        }
                    },
                    "required": [
                        "alt",
                        "caption",
                        "credit",
                        "fallbackImage",
                        "imageType",
                        "images",
                        "layoutWidth"
                    ],
                    "type": "object"
                },
                "type": {
                    "const": "image-set",
                    "type": "string"
                }
            },
            "required": [
                "id",
                "picture",
                "type"
            ],
            "type": "object"
        },
        "ContentTree.full.Layout": {
            "additionalProperties": false,
            "properties": {
                "children": {
                    "anyOf": [
                        {
                            "additionalItems": {
                                "$ref": "#/definitions/ContentTree.full.LayoutSlot"
                            },
                            "items": [
                                {
                                    "$ref": "#/definitions/ContentTree.full.Heading"
                                },
                                {
                                    "$ref": "#/definitions/ContentTree.full.LayoutImage"
                                }
                            ],
                            "minItems": 2,
                            "type": "array"
                        },
                        {
                            "additionalItems": {
                                "$ref": "#/definitions/ContentTree.full.LayoutSlot"
                            },
                            "items": [
                                {
                                    "$ref": "#/definitions/ContentTree.full.Heading"
                                }
                            ],
                            "minItems": 1,
                            "type": "array"
                        },
                        {
                            "items": {
                                "$ref": "#/definitions/ContentTree.full.LayoutSlot"
                            },
                            "type": "array"
                        }
                    ]
                },
                "data": {},
                "layoutName": {
                    "enum": [
                        "auto",
                        "card",
                        "timeline"
                    ],
                    "type": "string"
                },
                "layoutWidth": {
                    "type": "string"
                },
                "type": {
                    "const": "layout",
                    "type": "string"
                }
            },
            "required": [
                "children",
                "layoutName",
                "layoutWidth",
                "type"
            ],
            "type": "object"
        },
        "ContentTree.full.LayoutImage": {
            "additionalProperties": false,
            "properties": {
                "alt": {
                    "type": "string"
                },
                "caption": {
                    "type": "string"
                },
                "credit": {
                    "type": "string"
                },
                "data": {},
                "id": {
                    "type": "string"
                },
                "picture": {
                    "additionalProperties": false,
                    "properties": {
                        "alt": {
                            "type": "string"
                        },
                        "caption": {
                            "type": "string"
                        },
                        "credit": {
                            "type": "string"
                        },
                        "fallbackImage": {
                            "additionalProperties": false,
                            "properties": {
                                "format": {
                                    "enum": [
                                        "desktop",
                                        "mobile",
                                        "square",
                                        "square-ftedit",
                                        "standard",
                                        "standard-inline",
                                        "wide"
                                    ],
                                    "type": "string"
                                },
                                "height": {
                                    "type": "number"
                                },
                                "id": {
                                    "type": "string"
                                },
                                "sourceSet": {
                                    "items": {
                                        "additionalProperties": false,
                                        "properties": {
                                            "dpr": {
                                                "type": "number"
                                            },
                                            "url": {
                                                "type": "string"
                                            },
                                            "width": {
                                                "type": "number"
                                            }
                                        },
                                        "required": [
                                            "dpr",
                                            "url",
                                            "width"
                                        ],
                                        "type": "object"
                                    },
                                    "type": "array"
                                },
                                "url": {
                                    "type": "string"
                                },
                                "width": {
                                    "type": "number"
                                }
                            },
                            "required": [
                                "format",
                                "height",
                                "id",
                                "url",
                                "width"
                            ],
                            "type": "object"
                        },
                        "imageType": {
                            "enum": [
                                "graphic",
                                "image"
                            ],
                            "type": "string"
                        },
                        "images": {
                            "items": {
                                "additionalProperties": false,
                                "properties": {
                                    "format": {
                                        "enum": [
                                            "desktop",
                                            "mobile",
                                            "square",
                                            "square-ftedit",
                                            "standard",
                                            "standard-inline",
                                            "wide"
                                        ],
                                        "type": "string"
                                    },
                                    "height": {
                                        "type": "number"
                                    },
                                    "id": {
                                        "type": "string"
                                    },
                                    "sourceSet": {
                                        "items": {
                                            "additionalProperties": false,
                                            "properties": {
                                                "dpr": {
                                                    "type": "number"
                                                },
                                                "url": {
                                                    "type": "string"
                                                },
                                                "width": {
                                                    "type": "number"
                                                }
                                            },
                                            "required": [
                                                "dpr",
                                                "url",
                                                "width"
                                            ],
                                            "type": "object"
                                        },
                                        "type": "array"
                                    },
                                    "url": {
                                        "type": "string"
                                    },
                                    "width": {
                                        "type": "number"
                                    }
                                },
                                "required": [
                                    "format",
                                    "height",
                                    "id",
                                    "url",
                                    "width"
                                ],
                                "type": "object"
                            },
                            "type": "array"
                        },
                        "layoutWidth": {
                            "type": "string"
                        }
                    },
                    "required": [
                        "alt",
                        "caption",
                        "credit",
                        "fallbackImage",
                        "imageType",
                        "images",
                        "layoutWidth"
                    ],
                    "type": "object"
                },
                "type": {
                    "const": "layout-image",
                    "type": "string"
                }
            },
            "required": [
                "alt",
                "caption",
                "credit",
                "id",
                "picture",
                "type"
            ],
            "type": "object"
        },
        "ContentTree.full.LayoutSlot": {
            "additionalProperties": false,
            "properties": {
                "children": {
                    "items": {
                        "anyOf": [
                            {
                                "$ref": "#/definitions/ContentTree.full.Paragraph"
                            },
                            {
                                "$ref": "#/definitions/ContentTree.full.Heading"
                            },
                            {
                                "$ref": "#/definitions/ContentTree.full.LayoutImage"
                            }
                        ]
                    },
                    "type": "array"
                },
                "data": {},
                "type": {
                    "const": "layout-slot",
                    "type": "string"
                }
            },
            "required": [
                "children",
                "type"
            ],
            "type": "object"
        },
        "ContentTree.full.LayoutWidth": {
            "enum": [
                "auto",
                "full-bleed",
                "full-grid",
                "full-width",
                "in-line",
                "inset-left",
                "inset-right",
                "mid-grid"
            ],
            "type": "string"
        },
        "ContentTree.full.Link": {
            "additionalProperties": false,
            "properties": {
                "children": {
                    "items": {
                        "$ref": "#/definitions/ContentTree.full.Phrasing"
                    },
                    "type": "array"
                },
                "data": {},
                "title": {
                    "type": "string"
                },
                "type": {
                    "const": "link",
                    "type": "string"
                },
                "url": {
                    "type": "string"
                }
            },
            "required": [
                "children",
                "title",
                "type",
                "url"
            ],
            "type": "object"
        },
        "ContentTree.full.List": {
            "additionalProperties": false,
            "properties": {
                "children": {
                    "items": {
                        "$ref": "#/definitions/ContentTree.full.ListItem"
                    },
                    "type": "array"
                },
                "data": {},
                "ordered": {
                    "type": "boolean"
                },
                "type": {
                    "const": "list",
                    "type": "string"
                }
            },
            "required": [
                "children",
                "ordered",
                "type"
            ],
            "type": "object"
        },
        "ContentTree.full.ListItem": {
            "additionalProperties": false,
            "properties": {
                "children": {
                    "items": {
                        "anyOf": [
                            {
                                "$ref": "#/definitions/ContentTree.full.Paragraph"
                            },
                            {
                                "$ref": "#/definitions/ContentTree.full.Text"
                            },
                            {
                                "$ref": "#/definitions/ContentTree.full.Break"
                            },
                            {
                                "$ref": "#/definitions/ContentTree.full.Strong"
                            },
                            {
                                "$ref": "#/definitions/ContentTree.full.Emphasis"
                            },
                            {
                                "$ref": "#/definitions/ContentTree.full.Strikethrough"
                            },
                            {
                                "$ref": "#/definitions/ContentTree.full.Link"
                            }
                        ]
                    },
                    "type": "array"
                },
                "data": {},
                "type": {
                    "const": "list-item",
                    "type": "string"
                }
            },
            "required": [
                "children",
                "type"
            ],
            "type": "object"
        },
        "ContentTree.full.Paragraph": {
            "additionalProperties": false,
            "properties": {
                "children": {
                    "items": {
                        "$ref": "#/definitions/ContentTree.full.Phrasing"
                    },
                    "type": "array"
                },
                "data": {},
                "type": {
                    "const": "paragraph",
                    "type": "string"
                }
            },
            "required": [
                "children",
                "type"
            ],
            "type": "object"
        },
        "ContentTree.full.Phrasing": {
            "anyOf": [
                {
                    "$ref": "#/definitions/ContentTree.full.Text"
                },
                {
                    "$ref": "#/definitions/ContentTree.full.Break"
                },
                {
                    "$ref": "#/definitions/ContentTree.full.Strong"
                },
                {
                    "$ref": "#/definitions/ContentTree.full.Emphasis"
                },
                {
                    "$ref": "#/definitions/ContentTree.full.Strikethrough"
                },
                {
                    "$ref": "#/definitions/ContentTree.full.Link"
                }
            ]
        },
        "ContentTree.full.Pullquote": {
            "additionalProperties": false,
            "properties": {
                "data": {},
                "source": {
                    "type": "string"
                },
                "text": {
                    "type": "string"
                },
                "type": {
                    "const": "pullquote",
                    "type": "string"
                }
            },
            "required": [
                "text",
                "type"
            ],
            "type": "object"
        },
        "ContentTree.full.Recommended": {
            "additionalProperties": false,
            "properties": {
                "data": {},
                "heading": {
                    "type": "string"
                },
                "id": {
                    "type": "string"
                },
                "teaser": {
                    "additionalProperties": false,
                    "properties": {
                        "firstPublishedDate": {
                            "type": "string"
                        },
                        "id": {
                            "type": "string"
                        },
                        "image": {
                            "additionalProperties": false,
                            "properties": {
                                "height": {
                                    "type": "number"
                                },
                                "url": {
                                    "type": "string"
                                },
                                "width": {
                                    "type": "number"
                                }
                            },
                            "required": [
                                "height",
                                "url",
                                "width"
                            ],
                            "type": "object"
                        },
                        "indicators": {
                            "additionalProperties": false,
                            "properties": {
                                "accessLevel": {
                                    "enum": [
                                        "free",
                                        "premium",
                                        "registered",
                                        "subscribed"
                                    ],
                                    "type": "string"
                                },
                                "isColumn": {
                                    "type": "boolean"
                                },
                                "isEditorsChoice": {
                                    "type": "boolean"
                                },
                                "isExclusive": {
                                    "type": "boolean"
                                },
                                "isOpinion": {
                                    "type": "boolean"
                                },
                                "isPodcast": {
                                    "type": "boolean"
                                },
                                "isScoop": {
                                    "type": "boolean"
                                }
                            },
                            "required": [
                                "accessLevel"
                            ],
                            "type": "object"
                        },
                        "metaAltLink": {
                            "additionalProperties": false,
                            "properties": {
                                "apiUrl": {
                                    "type": "string"
                                },
                                "directType": {
                                    "type": "string"
                                },
                                "id": {
                                    "type": "string"
                                },
                                "predicate": {
                                    "type": "string"
                                },
                                "prefLabel": {
                                    "type": "string"
                                },
                                "type": {
                                    "type": "string"
                                },
                                "types": {
                                    "items": {
                                        "type": "string"
                                    },
                                    "type": "array"
                                },
                                "url": {
                                    "type": "string"
                                }
                            },
                            "required": [
                                "apiUrl",
                                "directType",
                                "id",
                                "predicate",
                                "prefLabel",
                                "type",
                                "types",
                                "url"
                            ],
                            "type": "object"
                        },
                        "metaLink": {
                            "additionalProperties": false,
                            "properties": {
                                "apiUrl": {
                                    "type": "string"
                                },
                                "directType": {
                                    "type": "string"
                                },
                                "id": {
                                    "type": "string"
                                },
                                "predicate": {
                                    "type": "string"
                                },
                                "prefLabel": {
                                    "type": "string"
                                },
                                "type": {
                                    "type": "string"
                                },
                                "types": {
                                    "items": {
                                        "type": "string"
                                    },
                                    "type": "array"
                                },
                                "url": {
                                    "type": "string"
                                }
                            },
                            "required": [
                                "apiUrl",
                                "directType",
                                "id",
                                "predicate",
                                "prefLabel",
                                "type",
                                "types",
                                "url"
                            ],
                            "type": "object"
                        },
                        "metaPrefixText": {
                            "type": "string"
                        },
                        "metaSuffixText": {
                            "type": "string"
                        },
                        "publishedDate": {
                            "type": "string"
                        },
                        "title": {
                            "type": "string"
                        },
                        "type": {
                            "enum": [
                                "article",
                                "audio",
                                "liveblog",
                                "package",
                                "paid-post",
                                "podcast",
                                "promoted-content",
                                "video"
                            ],
                            "type": "string"
                        },
                        "url": {
                            "type": "string"
                        }
                    },
                    "required": [
                        "firstPublishedDate",
                        "id",
                        "image",
                        "indicators",
                        "publishedDate",
                        "title",
                        "type",
                        "url"
                    ],
                    "type": "object"
                },
                "teaserTitleOverride": {
                    "type": "string"
                },
                "type": {
                    "const": "recommended",
                    "type": "string"
                }
            },
            "required": [
                "id",
                "teaser",
                "type"
            ],
            "type": "object"
        },
        "ContentTree.full.ScrollyBlock": {
            "additionalProperties": false,
            "properties": {
                "children": {
                    "items": {
                        "$ref": "#/definitions/ContentTree.full.ScrollySection"
                    },
                    "type": "array"
                },
                "data": {},
                "theme": {
                    "enum": [
                        "sans",
                        "serif"
                    ],
                    "type": "string"
                },
                "type": {
                    "const": "scrolly-block",
                    "type": "string"
                }
            },
            "required": [
                "children",
                "theme",
                "type"
            ],
            "type": "object"
        },
        "ContentTree.full.ScrollyCopy": {
            "additionalProperties": false,
            "properties": {
                "children": {
                    "items": {
                        "anyOf": [
                            {
                                "$ref": "#/definitions/ContentTree.full.Paragraph"
                            },
                            {
                                "$ref": "#/definitions/ContentTree.full.ScrollyHeading"
                            }
                        ]
                    },
                    "type": "array"
                },
                "data": {},
                "type": {
                    "const": "scrolly-copy",
                    "type": "string"
                }
            },
            "required": [
                "children",
                "type"
            ],
            "type": "object"
        },
        "ContentTree.full.ScrollyHeading": {
            "additionalProperties": false,
            "properties": {
                "children": {
                    "items": {
                        "$ref": "#/definitions/ContentTree.full.Text"
                    },
                    "type": "array"
                },
                "data": {},
                "level": {
                    "enum": [
                        "chapter",
                        "heading",
                        "subheading"
                    ],
                    "type": "string"
                },
                "type": {
                    "const": "scrolly-heading",
                    "type": "string"
                }
            },
            "required": [
                "children",
                "level",
                "type"
            ],
            "type": "object"
        },
        "ContentTree.full.ScrollyImage": {
            "additionalProperties": false,
            "properties": {
                "data": {},
                "id": {
                    "type": "string"
                },
                "picture": {
                    "additionalProperties": false,
                    "properties": {
                        "alt": {
                            "type": "string"
                        },
                        "caption": {
                            "type": "string"
                        },
                        "credit": {
                            "type": "string"
                        },
                        "fallbackImage": {
                            "additionalProperties": false,
                            "properties": {
                                "format": {
                                    "enum": [
                                        "desktop",
                                        "mobile",
                                        "square",
                                        "square-ftedit",
                                        "standard",
                                        "standard-inline",
                                        "wide"
                                    ],
                                    "type": "string"
                                },
                                "height": {
                                    "type": "number"
                                },
                                "id": {
                                    "type": "string"
                                },
                                "sourceSet": {
                                    "items": {
                                        "additionalProperties": false,
                                        "properties": {
                                            "dpr": {
                                                "type": "number"
                                            },
                                            "url": {
                                                "type": "string"
                                            },
                                            "width": {
                                                "type": "number"
                                            }
                                        },
                                        "required": [
                                            "dpr",
                                            "url",
                                            "width"
                                        ],
                                        "type": "object"
                                    },
                                    "type": "array"
                                },
                                "url": {
                                    "type": "string"
                                },
                                "width": {
                                    "type": "number"
                                }
                            },
                            "required": [
                                "format",
                                "height",
                                "id",
                                "url",
                                "width"
                            ],
                            "type": "object"
                        },
                        "imageType": {
                            "enum": [
                                "graphic",
                                "image"
                            ],
                            "type": "string"
                        },
                        "images": {
                            "items": {
                                "additionalProperties": false,
                                "properties": {
                                    "format": {
                                        "enum": [
                                            "desktop",
                                            "mobile",
                                            "square",
                                            "square-ftedit",
                                            "standard",
                                            "standard-inline",
                                            "wide"
                                        ],
                                        "type": "string"
                                    },
                                    "height": {
                                        "type": "number"
                                    },
                                    "id": {
                                        "type": "string"
                                    },
                                    "sourceSet": {
                                        "items": {
                                            "additionalProperties": false,
                                            "properties": {
                                                "dpr": {
                                                    "type": "number"
                                                },
                                                "url": {
                                                    "type": "string"
                                                },
                                                "width": {
                                                    "type": "number"
                                                }
                                            },
                                            "required": [
                                                "dpr",
                                                "url",
                                                "width"
                                            ],
                                            "type": "object"
                                        },
                                        "type": "array"
                                    },
                                    "url": {
                                        "type": "string"
                                    },
                                    "width": {
                                        "type": "number"
                                    }
                                },
                                "required": [
                                    "format",
                                    "height",
                                    "id",
                                    "url",
                                    "width"
                                ],
                                "type": "object"
                            },
                            "type": "array"
                        },
                        "layoutWidth": {
                            "type": "string"
                        }
                    },
                    "required": [
                        "alt",
                        "caption",
                        "credit",
                        "fallbackImage",
                        "imageType",
                        "images",
                        "layoutWidth"
                    ],
                    "type": "object"
                },
                "type": {
                    "const": "scrolly-image",
                    "type": "string"
                }
            },
            "required": [
                "id",
                "picture",
                "type"
            ],
            "type": "object"
        },
        "ContentTree.full.ScrollySection": {
            "additionalProperties": false,
            "properties": {
                "children": {
                    "additionalItems": {
                        "$ref": "#/definitions/ContentTree.full.ScrollyCopy"
                    },
                    "items": [
                        {
                            "$ref": "#/definitions/ContentTree.full.ScrollyImage"
                        }
                    ],
                    "minItems": 1,
                    "type": "array"
                },
                "data": {},
                "display": {
                    "enum": [
                        "dark-background",
                        "light-background"
                    ],
                    "type": "string"
                },
                "noBox": {
                    "const": true,
                    "type": "boolean"
                },
                "position": {
                    "enum": [
                        "center",
                        "left",
                        "right"
                    ],
                    "type": "string"
                },
                "transition": {
                    "enum": [
                        "delay-after",
                        "delay-before"
                    ],
                    "type": "string"
                },
                "type": {
                    "const": "scrolly-section",
                    "type": "string"
                }
            },
            "required": [
                "children",
                "display",
                "position",
                "type"
            ],
            "type": "object"
        },
        "ContentTree.full.Strikethrough": {
            "additionalProperties": false,
            "properties": {
                "children": {
                    "items": {
                        "$ref": "#/definitions/ContentTree.full.Phrasing"
                    },
                    "type": "array"
                },
                "data": {},
                "type": {
                    "const": "strikethrough",
                    "type": "string"
                }
            },
            "required": [
                "children",
                "type"
            ],
            "type": "object"
        },
        "ContentTree.full.Strong": {
            "additionalProperties": false,
            "properties": {
                "children": {
                    "items": {
                        "$ref": "#/definitions/ContentTree.full.Phrasing"
                    },
                    "type": "array"
                },
                "data": {},
                "type": {
                    "const": "strong",
                    "type": "string"
                }
            },
            "required": [
                "children",
                "type"
            ],
            "type": "object"
        },
        "ContentTree.full.Table": {
            "additionalProperties": false,
            "properties": {
                "children": {
                    "anyOf": [
                        {
                            "items": [
                                {
                                    "$ref": "#/definitions/ContentTree.full.TableCaption"
                                },
                                {
                                    "$ref": "#/definitions/ContentTree.full.TableBody"
                                },
                                {
                                    "$ref": "#/definitions/ContentTree.full.TableFooter"
                                }
                            ],
                            "maxItems": 3,
                            "minItems": 3,
                            "type": "array"
                        },
                        {
                            "items": [
                                {
                                    "$ref": "#/definitions/ContentTree.full.TableCaption"
                                },
                                {
                                    "$ref": "#/definitions/ContentTree.full.TableBody"
                                }
                            ],
                            "maxItems": 2,
                            "minItems": 2,
                            "type": "array"
                        },
                        {
                            "items": [
                                {
                                    "$ref": "#/definitions/ContentTree.full.TableBody"
                                },
                                {
                                    "$ref": "#/definitions/ContentTree.full.TableFooter"
                                }
                            ],
                            "maxItems": 2,
                            "minItems": 2,
                            "type": "array"
                        },
                        {
                            "items": [
                                {
                                    "$ref": "#/definitions/ContentTree.full.TableBody"
                                }
                            ],
                            "maxItems": 1,
                            "minItems": 1,
                            "type": "array"
                        }
                    ]
                },
                "collapseAfterHowManyRows": {
                    "type": "number"
                },
                "columnSettings": {
                    "items": {
                        "additionalProperties": false,
                        "properties": {
                            "hideOnMobile": {
                                "type": "boolean"
                            },
                            "sortType": {
                                "enum": [
                                    "currency",
                                    "date",
                                    "number",
                                    "percent",
                                    "text"
                                ],
                                "type": "string"
                            },
                            "sortable": {
                                "type": "boolean"
                            }
                        },
                        "required": [
                            "hideOnMobile",
                            "sortType",
                            "sortable"
                        ],
                        "type": "object"
                    },
                    "type": "array"
                },
                "compact": {
                    "type": "boolean"
                },
                "data": {},
                "layoutWidth": {
                    "enum": [
                        "auto",
                        "full-bleed",
                        "full-grid",
                        "inset-left",
                        "inset-right"
                    ],
                    "type": "string"
                },
                "responsiveStyle": {
                    "enum": [
                        "flat",
                        "overflow",
                        "scroll"
                    ],
                    "type": "string"
                },
                "stripes": {
                    "type": "boolean"
                },
                "type": {
                    "const": "table",
                    "type": "string"
                }
            },
            "required": [
                "children",
                "columnSettings",
                "compact",
                "layoutWidth",
                "responsiveStyle",
                "stripes",
                "type"
            ],
            "type": "object"
        },
        "ContentTree.full.TableBody": {
            "additionalProperties": false,
            "properties": {
                "children": {
                    "items": {
                        "$ref": "#/definitions/ContentTree.full.TableRow"
                    },
                    "type": "array"
                },
                "data": {},
                "type": {
                    "const": "table-body",
                    "type": "string"
                }
            },
            "required": [
                "children",
                "type"
            ],
            "type": "object"
        },
        "ContentTree.full.TableCaption": {
            "additionalProperties": false,
            "properties": {
                "children": {
                    "items": {
                        "$ref": "#/definitions/ContentTree.full.Phrasing"
                    },
                    "type": "array"
                },
                "data": {},
                "type": {
                    "const": "table-caption",
                    "type": "string"
                }
            },
            "required": [
                "children",
                "type"
            ],
            "type": "object"
        },
        "ContentTree.full.TableCell": {
            "additionalProperties": false,
            "properties": {
                "children": {
                    "items": {
                        "$ref": "#/definitions/ContentTree.full.Phrasing"
                    },
                    "type": "array"
                },
                "columnSpan": {
                    "type": "number"
                },
                "data": {},
                "heading": {
                    "type": "boolean"
                },
                "rowSpan": {
                    "type": "number"
                },
                "type": {
                    "const": "table-cell",
                    "type": "string"
                }
            },
            "required": [
                "children",
                "type"
            ],
            "type": "object"
        },
        "ContentTree.full.TableFooter": {
            "additionalProperties": false,
            "properties": {
                "children": {
                    "items": {
                        "$ref": "#/definitions/ContentTree.full.Phrasing"
                    },
                    "type": "array"
                },
                "data": {},
                "type": {
                    "const": "table-footer",
                    "type": "string"
                }
            },
            "required": [
                "children",
                "type"
            ],
            "type": "object"
        },
        "ContentTree.full.TableRow": {
            "additionalProperties": false,
            "properties": {
                "children": {
                    "items": {
                        "$ref": "#/definitions/ContentTree.full.TableCell"
                    },
                    "type": "array"
                },
                "data": {},
                "type": {
                    "const": "table-row",
                    "type": "string"
                }
            },
            "required": [
                "children",
                "type"
            ],
            "type": "object"
        },
        "ContentTree.full.Text": {
            "additionalProperties": false,
            "properties": {
                "data": {},
                "type": {
                    "const": "text",
                    "type": "string"
                },
                "value": {
                    "type": "string"
                }
            },
            "required": [
                "type",
                "value"
            ],
            "type": "object"
        },
        "ContentTree.full.ThematicBreak": {
            "additionalProperties": false,
            "properties": {
                "data": {},
                "type": {
                    "const": "thematic-break",
                    "type": "string"
                }
            },
            "required": [
                "type"
            ],
            "type": "object"
        },
        "ContentTree.full.Tweet": {
            "additionalProperties": false,
            "properties": {
                "data": {},
                "html": {
                    "type": "string"
                },
                "id": {
                    "type": "string"
                },
                "type": {
                    "const": "tweet",
                    "type": "string"
                }
            },
            "required": [
                "html",
                "id",
                "type"
            ],
            "type": "object"
        },
        "ContentTree.full.Video": {
            "additionalProperties": false,
            "properties": {
                "data": {},
                "id": {
                    "type": "string"
                },
                "title": {
                    "type": "string"
                },
                "type": {
                    "const": "video",
                    "type": "string"
                }
            },
            "required": [
                "id",
                "title",
                "type"
            ],
            "type": "object"
        },
        "ContentTree.full.YoutubeVideo": {
            "additionalProperties": false,
            "properties": {
                "data": {},
                "type": {
                    "const": "youtube-video",
                    "type": "string"
                },
                "url": {
                    "type": "string"
                }
            },
            "required": [
                "type",
                "url"
            ],
            "type": "object"
        }
    },
    "properties": {
        "body": {
            "$ref": "#/definitions/ContentTree.full.Body"
        },
        "data": {},
        "type": {
            "const": "root",
            "type": "string"
        }
    },
    "required": [
        "body",
        "type"
    ],
    "type": "object"
}
<|MERGE_RESOLUTION|>--- conflicted
+++ resolved
@@ -146,11 +146,10 @@
                     "$ref": "#/definitions/ContentTree.full.YoutubeVideo"
                 },
                 {
-<<<<<<< HEAD
+                    "$ref": "#/definitions/ContentTree.full.Text"
+                },
+                {
                     "$ref": "#/definitions/ContentTree.full.Gallery"
-=======
-                    "$ref": "#/definitions/ContentTree.full.Text"
->>>>>>> 4a98ce9b
                 }
             ]
         },
