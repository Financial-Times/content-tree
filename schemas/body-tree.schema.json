--- conflicted
+++ resolved
@@ -121,11 +121,10 @@
                     "$ref": "#/definitions/ContentTree.transit.YoutubeVideo"
                 },
                 {
-<<<<<<< HEAD
+                    "$ref": "#/definitions/ContentTree.transit.Text"
+                },
+                {
                     "$ref": "#/definitions/ContentTree.transit.Gallery"
-=======
-                    "$ref": "#/definitions/ContentTree.transit.Text"
->>>>>>> 4a98ce9b
                 }
             ]
         },
