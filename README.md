--- conflicted
+++ resolved
@@ -105,11 +105,8 @@
 	| Tweet
 	| Video
 	| YoutubeVideo
-<<<<<<< HEAD
+	| Text
 	| Gallery
-=======
-	| Text
->>>>>>> 4a98ce9b
 ```
 
 `BodyBlock` nodes are the only things that are valid as the top level of a `Body`.
