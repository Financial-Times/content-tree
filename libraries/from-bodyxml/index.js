import { fromXml as xastFromXml } from "xast-util-from-xml";
import { toString as xastToString } from "xast-util-to-string";
import { find } from "unist-util-find";

let ContentType = {
  imageset: "http://www.ft.com/ontology/content/ImageSet",
  video: "http://www.ft.com/ontology/content/Video",
  content: "http://www.ft.com/ontology/content/Content",
  article: "http://www.ft.com/ontology/content/Article",
  customCodeComponent: "http://www.ft.com/ontology/content/CustomCodeComponent",
};

/**
 * @param {string} layoutWidth
 * @returns {ContentTree.LayoutWidth}
 */
function toValidLayoutWidth(layoutWidth) {
  if (
    [
      "auto",
      "in-line",
      "inset-left",
      "inset-right",
      "full-bleed",
      "full-grid",
      "mid-grid",
      "full-width",
    ].includes(layoutWidth)
  ) {
    return /** @type {ContentTree.LayoutWidth} */ (layoutWidth);
  } else {
    return "full-width";
  }
}
/**
 * @typedef {import("unist").Parent} UParent
 * @typedef {import("unist").Node} UNode
 */

/**
 * @typedef {import("xast").Node} XNode
 */

/**
 * @template {UNode} NodeType
 * @typedef {(el: import("xast").Element) => TransNode<NodeType>} Transformer
 */

/**
 * @template {UNode | UParent} Node
 * @typedef {Omit<Node, "children"> & (Node extends UParent ? {children?: Node["children"]} : {children: null})} TransNode
 */

export let defaultTransformers = {
  /**
   * @type {Transformer<ContentTree.transit.Heading>}
   */
  h1(h1) {
    return {
      type: "heading",
      level: "chapter",
    };
  },
  /**
   * @type {Transformer<ContentTree.transit.Heading>}
   */
  h2(h2) {
    return {
      type: "heading",
      level: "subheading",
    };
  },
  /**
   * @type {Transformer<ContentTree.transit.Heading>}
   */
  h3(h3) {
    return {
      type: "heading",
      level: "subheading",
    };
  },
  /**
   * @type {Transformer<ContentTree.transit.Heading>}
   */
  h4(h4) {
    return {
      type: "heading",
      level: "label",
    };
  },
  /**
   * @type {Transformer<ContentTree.transit.Paragraph>}
   */
  p(p) {
    return {
      type: "paragraph",
    };
  },
  /**
   * @type {Transformer<ContentTree.transit.Emphasis>}
   */
  em(em) {
    return {
      type: "emphasis",
    };
  },
  /**
   * @type {Transformer<ContentTree.transit.Strong>}
   */
  strong(strong) {
    return {
      type: "strong",
    };
  },
  /**
   * @type {Transformer<ContentTree.transit.Strikethrough>}
   */
  s(s) {
    return {
      type: "strikethrough",
    };
  },
  /**
   * @type {Transformer<ContentTree.transit.Break>}
   */
  br(br) {
    return {
      type: "break",
      children: null,
    };
  },
  /**
   * @type {Transformer<ContentTree.transit.ThematicBreak>}
   */
  hr(hr) {
    return {
      type: "thematic-break",
      children: null,
    };
  },
  /**
   * @type {Transformer<ContentTree.transit.Link | ContentTree.transit.YoutubeVideo>}
   */
  a(a) {
    if (a.attributes["data-asset-type"] === "video") {
      const url = a.attributes.href ?? "";
      if (url.includes("youtube.com")) {
        return /** @type {ContentTree.transit.YoutubeVideo} */ ({
          type: "youtube-video",
          url: url,
          children: null,
        });
      }
      //TODO: specialist support Vimeo, but this isn't in the Content Tree spec yet
    }
    return /** @type {ContentTree.transit.Link} */ ({
      type: "link",
      title: a.attributes.title ?? "",
      url: a.attributes.href ?? "",
    });
  },
  /**
   * @type {Transformer<ContentTree.transit.List>}
   */
  ol(ol) {
    return {
      type: "list",
      ordered: true,
    };
  },
  /**
   * @type {Transformer<ContentTree.transit.List>}
   */
  ul(ul) {
    return {
      type: "list",
      ordered: false,
    };
  },
  /**
   * @type {Transformer<ContentTree.transit.ListItem>}
   */
  li(li) {
    return {
      type: "list-item",
    };
  },
  /**
   * @type {Transformer<ContentTree.transit.Blockquote>}
   */
  blockquote(blockquote) {
    return {
      type: "blockquote",
    };
  },
  /**
   * @type {Transformer<ContentTree.transit.Pullquote>}
   */
  ["pull-quote"](pq) {
    let text = find(pq, { name: "pull-quote-text" });
    let source = find(pq, { name: "pull-quote-source" });
    return {
      type: "pullquote",
      text: text ? xastToString(text) : "",
      source: source ? xastToString(source) : "",
      children: null,
    };
  },
  /**
   * @type {Transformer<ContentTree.transit.BigNumber>}
   */
  ["big-number"](bn) {
    let number = find(bn, { name: "big-number-headline" });
    let description = find(bn, { name: "big-number-intro" });
    return {
      type: "big-number",
      number: number ? xastToString(number) : "",
      description: description ? xastToString(description) : "",
      children: null,
    };
  },
  /**
   * @type {Transformer<ContentTree.transit.LayoutImage>}
   */
  img(img) {
    return {
      type: "layout-image",
      id: img.attributes.src ?? "",
      credit: img.attributes["data-copyright"] ?? "",
      // todo this can't be right
      alt: img.attributes.alt ?? "",
      caption: img.attributes.longdesc ?? "",
      children: null,
    };
  },
  /**
   * @type {Transformer<ContentTree.transit.ImageSet>}
   */
  [ContentType.imageset](content) {
    return {
      type: "image-set",
      id: content.attributes.url ?? "",
      children: null,
    };
  },
  /**
   * @type {Transformer<ContentTree.transit.Video>}
   */
  [ContentType.video](content) {
    return {
      type: "video",
      id: content.attributes.url ?? "",
      children: null,
    };
  },
  // TODO these two Link transforms may be wrong. what is a "content" or an "article"?
  /**
   * @type {Transformer<ContentTree.transit.Flourish | ContentTree.transit.Link>}
   */
  [ContentType.content](content) {
    const id = content.attributes.url ?? "";
    const uuid = id.split("/").pop();

    if (content.attributes["data-asset-type"] == "flourish") {
      return /** @type {ContentTree.transit.Flourish} */ ({
        type: "flourish",
        id: uuid,
        flourishType: content.attributes["data-flourish-type"] || "",
        layoutWidth: toValidLayoutWidth(
          content.attributes["data-layout-width"] || ""
        ),
        description: content.attributes["alt"] || "",
        timestamp: content.attributes["data-time-stamp"] || "",
        children: null,
      });
    }

    return /** @type {ContentTree.transit.Link} */ ({
      type: "link",
      url: `https://www.ft.com/content/${uuid}`,
      title: content.attributes.dataTitle ?? "",
    });
  },
  /**
   * @type {Transformer<ContentTree.transit.Link>}
   */
  [ContentType.article](content) {
    const id = content.attributes.url ?? "";
    const uuid = id.split("/").pop();
    return {
      type: "link",
      url: `https://www.ft.com/content/${uuid}`,
      title: content.attributes.dataTitle ?? "",
    };
  },
    /**
   * @type {Transformer<ContentTree.transit.CustomCodeComponent>}
   */
    [ContentType.customCodeComponent](content) {
      const id = content.attributes.url ?? "";
      const uuid = id.split("/").pop();
      return {
        type: "custom-code-component",
        id: uuid ?? "",
        layoutWidth: toValidLayoutWidth(
          content.attributes["data-layout-width"] || ""
        ),
        children: null,
      };
    },
  /**
   * @type {Transformer<ContentTree.transit.Recommended>}
   */
  recommended(rl) {
    const link = find(rl, { name: "ft-content" });
    const heading = find(rl, { name: "recommended-title" });
    return {
      type: "recommended",
      id: link?.attributes?.url ?? "",
      heading: heading ? xastToString(heading) : "",
      teaserTitleOverride: link ? xastToString(link) : "",
      children: null,
    };
  },
  /**
   * @type {Transformer<
   * 	ContentTree.transit.Layout |
   *  ContentTree.transit.LayoutSlot |
   *  { type: "__LIFT_CHILDREN__"} |
   * 	{ type: "__UNKNOWN__", data?: any}
   * >}
   */
  div(div) {
    if (div.attributes.class === "n-content-layout") {
      return /** @type {ContentTree.transit.Layout} */ ({
        type: "layout",
        layoutName: div.attributes["data-layout-name"] ?? "auto",
        layoutWidth: toValidLayoutWidth(
          div.attributes["data-layout-width"] ?? ""
        ),
      });
    }
    if (div.attributes.class === "n-content-layout__container") {
      return { type: "__LIFT_CHILDREN__" };
    }
    if (div.attributes.class === "n-content-layout__slot") {

      // this is a bit of a hack, but some Spark explainers double up the layout-slot divs
      // so we need to flatten them out before proceeding
      // https://github.com/Financial-Times/cp-content-pipeline/blob/f9deff5227f6f5d3d0dfd5e3eabee6599c86aba5/packages/schema/src/resolvers/content-tree/tagMappings.ts#L359
      div.children = div.children.flatMap((child) => {
        if (isXElement(child) && child.name === "div") {
          return child.children || [];
        } else {
          return [child];
        }
      });
      return /** @type { ContentTree.transit.LayoutSlot } */ ({
        type: "layout-slot",
      });
    }
<<<<<<< HEAD
    return { type: "__UNKNOWN__", data: div };  
=======
    return { type: "__UNKNOWN__", data: div };
>>>>>>> 6bda5b87
  },
  experimental() {
    return { type: "__LIFT_CHILDREN__" };
  },
};

/**
 * @param {import("xast").Node} node
 * @returns {node is import("xast").Element}
 */
function isXElement(node) {
  return node.type == "element";
}

/**
 * @param {import("xast").Node} node
 * @returns {node is import("xast").Text}
 */
function isXText(node) {
  return node.type == "text";
}

/**
 * @param {import("xast").Node} node
 * @returns {node is import("xast").Root}
 */
function isXRoot(node) {
  return node.type == "root";
}

/**
 * @param {import("xast").Node} bodyxast
 * @returns {ContentTree.transit.Root}
 */
export function fromXast(bodyxast, transformers = defaultTransformers) {
  return (function walk(xmlnode) {
    if (isXRoot(xmlnode)) {
      return {
        type: "root",
        body: {
          type: "body",
          version: 1,
          // this is a flatmap because of <experimental/>
          children: xmlnode.children[0].children.flatMap(walk),
        },
      };
    } else if (isXElement(xmlnode)) {
      // i thought about this solution for no more than 5 seconds

      let transformer =
        xmlnode.name == "content" || xmlnode.name == "ft-content"
          ? String(xmlnode.attributes.type)
          : xmlnode.name;

      if (transformer in transformers) {
        let ctnode = transformers[transformer](xmlnode);
        if (ctnode.type === "__LIFT_CHILDREN__") {
          // we don't want this node to stick around, but we want to keep its' children
          return xmlnode.children.flatMap(walk);
        } else if ("children" in ctnode && ctnode.children === null) {
          // this is how we indicate we shouldn't iterate, but this thing
          // shouldn't have any children
          delete ctnode.children;
          return ctnode;
        } else if ("children" in ctnode && Array.isArray(ctnode.children)) {
          return ctnode;
        } else if ("children" in xmlnode) {
          return {
            ...ctnode,
            // this is a flatmap because of <experimental/>
            children: xmlnode.children.flatMap(walk),
          };
        }
        return ctnode;
      } else {
        return { type: "__UNKNOWN__", data: xmlnode };
      }
    } else if (isXText(xmlnode)) {
      return {
        type: "text",
        value: xmlnode.value,
      };
    } else {
<<<<<<< HEAD
      return { type: "__UNKNOWN__", data: xmlnode };
=======
      return { type: "__UNKNOWN__" , data: xmlnode };
>>>>>>> 6bda5b87
    }
  })(bodyxast);
}

/**
 * Turns e.g. </p> </body> into </p></body>, which a lot of our content has
 * This prevents random strat text nodes being created in bodyTree
 * @param {string} xml
 * @returns {string}
 */
function removeWhitespaceBeforeBodyTag(xml) {
  return xml.replace(/<\/p>\s+<\/body>/gi, '</p></body>');
}

/** @param {string} bodyxml */
export function fromXML(bodyxml) {
  return fromXast(xastFromXml(removeWhitespaceBeforeBodyTag(bodyxml)));
}

export default fromXML;<|MERGE_RESOLUTION|>--- conflicted
+++ resolved
@@ -359,11 +359,7 @@
         type: "layout-slot",
       });
     }
-<<<<<<< HEAD
-    return { type: "__UNKNOWN__", data: div };  
-=======
     return { type: "__UNKNOWN__", data: div };
->>>>>>> 6bda5b87
   },
   experimental() {
     return { type: "__LIFT_CHILDREN__" };
@@ -447,11 +443,7 @@
         value: xmlnode.value,
       };
     } else {
-<<<<<<< HEAD
       return { type: "__UNKNOWN__", data: xmlnode };
-=======
-      return { type: "__UNKNOWN__" , data: xmlnode };
->>>>>>> 6bda5b87
     }
   })(bodyxast);
 }
